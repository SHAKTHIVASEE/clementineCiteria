--- conflicted
+++ resolved
@@ -28,12 +28,8 @@
             &operator.connector_tree_hashes,
             start_blockheight,
             &first_source_utxo,
-<<<<<<< HEAD
         );
         connector_tree_source_sigs.push(sigs);
-=======
-        )?;
->>>>>>> 13d09ae0
     }
 
     println!("connector roots created, verifiers agree");
