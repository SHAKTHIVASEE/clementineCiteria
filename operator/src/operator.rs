--- conflicted
+++ resolved
@@ -856,16 +856,6 @@
             first_source_utxo_create_tx
         );
 
-<<<<<<< HEAD
-        let (claim_proof_merkle_roots, root_utxos, utxo_trees) = create_all_connector_trees(
-            &self.signer.secp,
-            &self.transaction_builder,
-            &self.operator_mock_db.connector_tree_hashes,
-            self.start_blockheight,
-            &first_source_utxo,
-            &self.signer.xonly_public_key,
-        )?;
-=======
         //Here we are adding the operator's public key to the list of verifiers, since it was not handled when creating the entities.
         let mut all_verifiers = self.verifiers_pks.clone();
         all_verifiers.push(self.signer.xonly_public_key.clone());
@@ -874,13 +864,12 @@
                 &self.signer,
                 &self.rpc,
                 // &self.transaction_builder,
-                &self.connector_tree_hashes,
+                &self.operator_mock_db.connector_tree_hashes,
                 self.start_blockheight,
                 &first_source_utxo,
                 &all_verifiers,
             )
             .unwrap();
->>>>>>> 13f41274
 
         // self.set_connector_tree_utxos(utxo_trees.clone());
         self.operator_mock_db.connector_tree_utxos = utxo_trees;
