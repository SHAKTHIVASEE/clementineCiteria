--- conflicted
+++ resolved
@@ -3,13 +3,7 @@
 use std::vec;
 
 use crate::actor::Actor;
-<<<<<<< HEAD
 use crate::config::{BRIDGE_AMOUNT_SATS, CONNECTOR_TREE_DEPTH, DEPTH, NUM_ROUNDS};
-=======
-use crate::config::{
-    BRIDGE_AMOUNT_SATS, CONNECTOR_TREE_DEPTH, NUM_ROUNDS,
-};
->>>>>>> 8d0e30dc
 use crate::constant::{
     ConnectorTreeUTXOs, HashType, InscriptionTxs, PreimageType, DUST_VALUE, HASH_FUNCTION_32,
     MIN_RELAY_FEE, PERIOD_BLOCK_COUNT,
