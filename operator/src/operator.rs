--- conflicted
+++ resolved
@@ -24,9 +24,9 @@
 
 pub fn check_deposit(
     _rpc: &Client,
-    _txid: [u8; 32],
+    _txid: Txid,
     _hash: [u8; 32],
-    _return_address: Address,
+    _return_address: XOnlyPublicKey,
     _verifiers_pks: &Vec<XOnlyPublicKey>,
 ) -> absolute::Time {
     // 1. Check if txid is mined in bitcoin
@@ -48,27 +48,18 @@
 pub struct Operator<'a> {
     pub rpc: &'a Client,
     pub signer: Actor,
-<<<<<<< HEAD
-    pub verifiers: Vec<PublicKey>,
-=======
     pub verifiers: Vec<XOnlyPublicKey>,
->>>>>>> 49c9d1a3
     pub verifier_evm_addresses: Vec<EVMAddress>,
     pub deposit_presigns: Vec<[DepositPresigns; NUM_VERIFIERS]>,
     pub deposit_merkle_tree: MerkleTree,
     pub withdrawals_merkle_tree: MerkleTree,
-<<<<<<< HEAD
-    pub mock_verifier_access: Vec<Verifier<'a>>, // on production this will be removed rather we will call the verifier's API
-    pub waiting_deposists: HashMap<Txid, HashType>
-=======
     pub withdrawals_payment_txids: Vec<Txid>,
     pub mock_verifier_access: Vec<Verifier<'a>>, // on production this will be removed rather we will call the verifier's API
     pub waiting_deposists: HashMap<Txid, HashType>,
->>>>>>> 49c9d1a3
 }
 
 pub fn check_presigns(
-    txid: [u8; 32],
+    txid: Txid,
     timestamp: absolute::Time,
     deposit_presigns: &DepositPresigns,
 ) {
@@ -112,9 +103,9 @@
     // this is a public endpoint that every depositor can call
     pub fn new_deposit(
         &self,
-        txid: [u8; 32],
+        txid: Txid,
         hash: [u8; 32],
-        return_address: Address,
+        return_address: XOnlyPublicKey,
     ) -> Vec<EVMSignature> {
         // self.verifiers + signer.public_key
         let mut all_verifiers = self.verifiers.to_vec();
@@ -149,13 +140,6 @@
     }
 
     // this is called when a Withdrawal event emitted on rollup
-<<<<<<< HEAD
-    pub fn new_withdrawal(&mut self, withdrawal_address: Address) {
-        // 1. Add the address to WithdrawalsMerkleTree
-        let x = withdrawal_address.script_pubkey();
-        // self.withdrawals_merkle_tree.add(withdrawal_address.to);
-        
-=======
     pub fn new_withdrawal(&mut self, withdrawal_address: Address<NetworkChecked>) {
         let taproot_script = withdrawal_address.script_pubkey();
         // we are assuming that the withdrawal_address is a taproot address so we get the last 32 bytes
@@ -167,7 +151,6 @@
 
         // self.withdrawals_merkle_tree.add(withdrawal_address.to);
 
->>>>>>> 49c9d1a3
         // 2. Pay to the address and save the txid
         let txid = self
             .rpc
