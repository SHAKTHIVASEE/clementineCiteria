--- conflicted
+++ resolved
@@ -76,8 +76,7 @@
         _connector_tree_hashes: &Vec<Vec<Vec<[u8; 32]>>>,
         _start_blockheight: u64,
         _first_source_utxo: &OutPoint,
-<<<<<<< HEAD
-    ) -> Vec<schnorr::Signature> {
+    ) -> Result<Vec<schnorr::Signature>, BridgeError> {
         println!("Verifier first_source_utxo: {:?}", _first_source_utxo);
         println!("Verifier verifiers_pks len: {:?}", self.verifiers.len());
         let (_, _, utxo_trees, sigs) = create_all_connector_trees(
@@ -87,18 +86,7 @@
             _start_blockheight,
             &_first_source_utxo,
             &self.verifiers,
-        );
-=======
-    ) -> Result<(), BridgeError> {
-        let (_, _, utxo_trees) = create_all_connector_trees(
-            &self.secp,
-            &self.transaction_builder,
-            _connector_tree_hashes,
-            _start_blockheight,
-            _first_source_utxo,
-            &self.operator_pk,
         )?;
->>>>>>> 13d09ae0
 
         // self.set_connector_tree_utxos(utxo_trees);
         self.connector_tree_utxos = utxo_trees;
@@ -109,13 +97,9 @@
         //     claim_proof_merkle_roots
         // );
         // println!("Verifier root_utxos: {:?}", root_utxos);
-<<<<<<< HEAD
         println!("Verifier utxo_trees: {:?}", self.connector_tree_utxos);
-        sigs
-=======
         // println!("Verifier utxo_trees: {:?}", self.connector_tree_utxos);
-        Ok(())
->>>>>>> 13d09ae0
+        Ok(sigs)
     }
 
     /// this is a endpoint that only the operator can call
